--- conflicted
+++ resolved
@@ -464,17 +464,12 @@
         logger.warning(f"{execution_request=}")
 
         # Add ownership information to the request
-<<<<<<< HEAD
-        execution_request.properties["user"] = g.user
-        execution_request.properties["roles"] = g.roles
-        execution_request.properties["token"] = g.token
-=======
         try:
             execution_request.properties["user"] = g.user
             execution_request.properties["roles"] = g.roles
+            execution_request.properties["token"] = g.token
         except AttributeError as err:
             logger.warning(err)
->>>>>>> 6c83d9e0
 
         execution_result = self._execute(
             process_id=process_id,
@@ -539,35 +534,9 @@
 
     def get_job_result(self, job_id: str) -> Tuple[str, Any]:
         job = self.get_job_internal(job_id)
-<<<<<<< HEAD
-        # load from files
-        return job_id, {k: m.model_dump() for k, m in job.generated_outputs.items()} if job.generated_outputs else {}
-
-    # def get_output_data_raw(
-    #         self, generated_output: OutputExecutionResultInternal, process_id: str
-    # ) -> bytes:
-    #     """Get output data as bytes."""
-    #     processor = self.get_processor(process_id)
-    #     if isinstance(processor, BasePrefectProcessor):
-    #         if (sb := processor.result_storage_block) is not None:
-    #             file_system = Block.load(sb)
-    #             result = file_system.read_path(generated_output.location)
-    #         else:
-    #             result = super().get_output_data_raw(generated_output, process_id)
-    #     else:
-    #         result = super().get_output_data_raw(generated_output, process_id)
-    #     return result
-    #
-    # def get_output_data_link_href(
-    #         self, generated_output: OutputExecutionResultInternal, process_id: str
-    # ) -> str:
-    #     # we need to convert internal location into a proper href for a link
-    #     return super().get_output_data_link_href(generated_output, process_id)
-=======
         # multiple outputs via multipart/related are not supported yet
         generated_outputs, mime_types = self._load_flow_outputs(job.generated_outputs)
         return mime_types[0], generated_outputs[0]
->>>>>>> 6c83d9e0
 
     def _flow_run_to_job_status(
             self, flow_run: FlowRun, prefect_flow: Flow
